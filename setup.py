--- conflicted
+++ resolved
@@ -7,11 +7,7 @@
       long_description=open('README.rst', 'r').read(),
       author_email='fpigott@twitter.com',
       license='MIT',
-<<<<<<< HEAD
-      version='1.11.1',
-=======
-      version='1.12.0',
->>>>>>> 5f93c5bc
+      version='1.13.0',
       packages=find_packages(),
       scripts=["tools/parse_tweets.py"],
       install_requires=[],
