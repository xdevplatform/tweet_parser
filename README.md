# tweet_parser 
Authors: Fiona Pigott, Jeff Kolb, Josh Montague, Aaron Gonzales

## Goal: 
Allow reliable parsing of Tweets delivered by the Gnip platform, in both
activity-streams and original formats. 

## Status: 
This package can be installed by cloning the repo and using `pip install -e .`,
or by using `pip install tweet_parser`. First probably-bug-free release is
1.0.3 (current as of 8/7/2017). No promises.

Currently, this parser does not explicitly support Public API Twitter data.

## Usage: 
This package is intended to be used as a Python module inside your other
Tweet-related code. An example Python program (after pip installing the
package) would be:

```
from tweeet_parser.tweet import Tweet
from tweet_parser.tweet_parser_errors import NotATweetError
import fileinput
import json

for line in fileinput.FileInput("gnip_tweet_data.json"):
    try:
        tweet_dict = json.loads(line)
        tweet = Tweet(tweet_dict)
    except (json.JSONDecodeError,NotATweetError):
        pass
    print(tweet.created_at_string, tweet.all_text)
```

I've also added simple command-line utility:

```
python tools/parse_tweets.py -f"gnip_tweet_data.json" -c"created_at_string,all_text"
```

## Testing: 
A Python `test_tweet_parser.py` package exists in `test/`. 

The most important thing that it tests is the equivalence of outputs when
comparing both activity-streams input and original-format input. Any new getter
will be tested by running `test$ python test_tweet_parser.py`, as the test
checks every method attached to the Tweet object, for every test tweet stored
in `test/tweet_payload_examples`. For any cases where it is expected that the
outputs are different (e.g., outputs that depend on poll options), conditional
statements should be added to this test.

An option also exists for run-time checking of Tweet payload formats. This
compares the set of all Tweet field keys to a superset of all possible keys, as
well as a minimum set of all required keys, to make sure that each newly loaded
Tweet fits those parameters. This shouldn't be run every time you load Tweets
(for one, it's slow), but is implemented to use as a periodic check against
Tweet format changes. This option is enabled with `--do_format_checking` on the
command line, and by setting the keyword argument `do_format_checking` to
`True` when initializing a `Tweet` object.

## Documentation
We are using Sphinx with Google-style docstrings to build our documentation. If
you don't have sphinx installed, it's a quick `pip install sphinx`. 
To build the docs locally, follow:

### Setup

```
pip install sphinx
pip install sphinx_bootstrap_theme
```

### Build

```
cd tweet_parser/docs
make clean
make html
```

### Deploying to github pages
From the root of the repo run:

```
bash doc_build.sh <BRANCH_NAME>
```

where `<BRANCH_NAME>` is the name of the branch you'll be building from, most likely master. The script will change to the `gh-pages` branch, clean out the olds docs, pull your changes from the relevant branch, build them, and give you instructions for review and commands for deployment.


## Contributing

Submit bug reports or feature requests through GitHub Issues, with
self-contained minimum working examples where appropriate.   

To contribute code, the guidelines specified in the [`pandas`
documentation](http://pandas.pydata.org/pandas-docs/stable/contributing.html#working-with-the-code)
are a great reference. Fork this repo, create your own local feature branch,
and create an isolated virtual environment (there are currently no external
dependencies for this library). Using a Python linter is recommened. 

Test your new feature by reinstalling the library in your virtual environment
and running the test script as shown below. Fix any issues until all tests
pass. 

<<<<<<< HEAD
```
(env) [tweet_parser]$ pip install -e . 
=======
```bash 
(env) [tweet_parser]$ pip install -e .  
>>>>>>> 195db2c8
(env) [tweet_parser]$ cd test/; python test_tweet_parser.py; cd - 
``` 

Furthermore, if contributing a new accessor or getter method for payload
elements, verify the code works as you intended by running the
`parse_tweets.py` script with your new field, as shown below. Check that both
input types produce the intended output. 

```
(env) [tweet_parser]$ pip install -e . 
(env) [tweet_parser]$ python tools/parse_tweets.py -f test/tweet_payload_examples/activity_streams_examples.json -c <your new field> 
```

Change the version number. For most minor, non-breaking changes (fix a bug, add
a getter, package naming/structure remains the same), simply update the last
number (Z of X.Y.Z) in `setup.py`.<|MERGE_RESOLUTION|>--- conflicted
+++ resolved
@@ -103,15 +103,10 @@
 and running the test script as shown below. Fix any issues until all tests
 pass. 
 
-<<<<<<< HEAD
 ```
-(env) [tweet_parser]$ pip install -e . 
-=======
-```bash 
-(env) [tweet_parser]$ pip install -e .  
->>>>>>> 195db2c8
-(env) [tweet_parser]$ cd test/; python test_tweet_parser.py; cd - 
-``` 
+(env) [tweet_parser]$ pip install -e .
+(env) [tweet_parser]$ cd test/; python test_tweet_parser.py; cd -
+```
 
 Furthermore, if contributing a new accessor or getter method for payload
 elements, verify the code works as you intended by running the
@@ -119,8 +114,8 @@
 input types produce the intended output. 
 
 ```
-(env) [tweet_parser]$ pip install -e . 
-(env) [tweet_parser]$ python tools/parse_tweets.py -f test/tweet_payload_examples/activity_streams_examples.json -c <your new field> 
+(env) [tweet_parser]$ pip install -e .
+(env) [tweet_parser]$ python tools/parse_tweets.py -f test/tweet_payload_examples/activity_streams_examples.json -c <your new field>
 ```
 
 Change the version number. For most minor, non-breaking changes (fix a bug, add
